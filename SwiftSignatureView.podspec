--- conflicted
+++ resolved
@@ -1,12 +1,7 @@
 Pod::Spec.new do |s|
   s.name             = "SwiftSignatureView"
-<<<<<<< HEAD
-  s.version          = "2.3.0"
-  s.summary          = "A lightweight, fast and customizable option for capturing signatures within your app."
-=======
   s.version          = "3.0.0"
   s.summary          = "A lightweight, fast and customizable option for capturing signatures within your app. Uses PencilKit for iOS13+"
->>>>>>> 40ea4480
 
   s.description      = <<-DESC
                        SwiftSignatureView is a lightweight, fast and customizable option for capturing signatures within your app. You can retrieve the signature as a UIImage. With code that varies the pen width based on the speed of the finger movement, the view generates fluid, natural looking signatures. *And now, with iOS13+, SwiftSignatureView automatically uses PencilKit to provide a native and even more fluid signature experience, including a natural integration with the Apple Pencil which makes SwiftSignatureView even better!*
